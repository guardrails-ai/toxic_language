import difflib
import json
from typing import Any, Callable, Dict, List, Optional, Union, cast

import detoxify
import nltk
import torch
from guardrails.validator_base import (
    ErrorSpan,
    FailResult,
    PassResult,
    ValidationResult,
    Validator,
    register_validator,
)


@register_validator(
    name="guardrails/toxic_language", data_type="string", has_guardrails_endpoint=True
)
class ToxicLanguage(Validator):
    """Validates that the generated text is toxic.

    **Key Properties**
    | Property                      | Description                       |
    | ----------------------------- | --------------------------------- |
    | Name for `format` attribute   | `guardrails/toxic_language`       |
    | Supported data types          | `string`                          |
    | Programmatic fix              | None                              |

    Args:
        threshold: The confidence threshold (model inference) for toxicity.
            Defaults to 0.5.
        validation_method: Whether to validate at the sentence level or
            over the full text. Must be one of `sentence` or `full`.
            Defaults to `sentence`

    This validator uses the pre-trained multi-label model from HuggingFace -
    `unitary/unbiased-toxic-roberta` to check whether the generated text is toxic.
    If the model predicts any label of: `toxicity`, `severe_toxicity`,
    `obscene`, `threat`, `insult`, `identity_attack`, or `sexual_explicit` with
    confidence higher than the specified threshold, the validator fails and returns
    the generated text with the toxic sentences / entire text removed. Else the
    validator returns the generated text as it is.

    If validation_method is `sentence`, the validator will remove the sentences
    that are predicted to be toxic and return the remaining sentences. If
    validation_method is `full`, the validator will remove the entire text if
    the prediction is deemed toxic and return an empty string.

    In our experiments, a threshold of 0.5 worked best, hence set as default here.
    However, you can try different values of threshold to see what works best for
    your use case.
    Link for experiments: https://wandb.ai/ml-guardrails/toxic-language-experiments
    """

    def __init__(
        self,
        threshold: float = 0.5,
        validation_method: str = "sentence",
        device: Optional[Union[str, int]] = "cpu",
        model_name: Optional[str] = "unbiased-small",
        on_fail: Union[Callable[..., Any], None] = None,
        **kwargs,
    ):
        super().__init__(
            on_fail=on_fail,
            threshold=threshold,
            validation_method=validation_method,
            **kwargs,
        )
        self._threshold = float(threshold)
        if validation_method not in ["sentence", "full"]:
            raise ValueError("validation_method must be 'sentence' or 'full'.")
        self._validation_method = validation_method
        if self.use_local: 
            self._model = detoxify.Detoxify(model_name, device=torch.device(device))
        self._labels = [
            "toxicity",
            "severe_toxicity",
            "obscene",
            "threat",
            "insult",
            "identity_attack",
            "sexual_explicit",
        ]

    def get_toxicity(self, value: str) -> List[str]:
        """Check whether the generated text is toxic.

        Returns the labels predicted by the model with
        confidence higher than the threshold.

        Args:
            value (str): The generated text.

        Returns:
            pred_labels (bool): Labels predicted by the model
            with confidence higher than the threshold.
        """

        # Get the model predictions and the list of labels
        # with confidence higher than the threshold
        pred_labels = []
        if value:
            results = self._model.predict(value)
            if results:
                results = cast(List[List[Dict[str, Any]]], results)
                for label, score in results.items():
                    if label in self._labels and score > self._threshold:
                        pred_labels.append(label)
        return pred_labels

    def validate_each_sentence(
        self, value: str, metadata: Dict[str, Any]
    ) -> ValidationResult:
        sentences = nltk.sent_tokenize(value)

<<<<<<< HEAD
        toxic_sentences = []
        non_toxic_sentences = []

        for sentence in sentences:
            if sentence:
                pred_labels = self._inference(sentence)
                if pred_labels:
                    toxic_sentences.append(sentence)
                else:
                    non_toxic_sentences.append(sentence)

        if toxic_sentences:
            fixed_text = " ".join(non_toxic_sentences)
            error_spans = self.get_error_spans(value, fixed_text)
            toxic_sentences_text = "\n- ".join(toxic_sentences)
=======
        unsupported_sentences, supported_sentences = [], []
        error_spans: List[ErrorSpan] = []
        char_index = 0

        for sentence in sentences:
            pred_labels = self.get_toxicity(sentence)
            if pred_labels:
                unsupported_sentences.append(sentence)
                error_spans.append(
                    ErrorSpan(
                        start=char_index,
                        end=char_index + len(sentence),
                        reason="Toxic language detected",
                    )
                )
            else:
                supported_sentences.append(sentence)
            char_index += len(sentence) + 1  

        if unsupported_sentences:
            unsupported_sentences_text = "- " + "\n- ".join(unsupported_sentences)
>>>>>>> c55f9592
            return FailResult(
                metadata=metadata,
                error_message=(
                    f"The following sentences in your response "
                    "were found to be toxic:\n"
<<<<<<< HEAD
                    f"\n{toxic_sentences_text}"
                ),
                fix_value=fixed_text,
=======
                    f"\n{unsupported_sentences_text}"
                ),
                fix_value="\n".join(supported_sentences),
>>>>>>> c55f9592
                error_spans=error_spans,
            )
        return PassResult(metadata=metadata)

    def validate_full_text(
        self, value: str, metadata: Dict[str, Any]
    ) -> ValidationResult:
        pred_labels = self._inference(value)
        if pred_labels:
<<<<<<< HEAD
            error_spans = [
                ErrorSpan(
                    start=0,
                    end=len(value),
                    reason=f"Toxic content detected: {', '.join(pred_labels)}",
                )
            ]
=======
            sentences = nltk.sent_tokenize(value)
            error_spans = []
            char_index = 0
            for sentence in sentences:
                if self.get_toxicity(sentence):
                    error_spans.append(
                        ErrorSpan(
                            start=char_index,
                            end=char_index + len(sentence),
                            reason="Toxic language detected",
                        )
                    )
                char_index += len(sentence) + 1 

>>>>>>> c55f9592
            return FailResult(
                metadata=metadata,
                error_message=(
                    "The generated text was found to be:\n" + ", ".join(pred_labels)
                ),
                fix_value="",
                error_spans=error_spans,
            )
        return PassResult()

    def validate(self, value: str, metadata: Dict[str, Any]) -> ValidationResult:
        """Validation method for the toxic language validator."""
        if not value:
            raise ValueError("Value cannot be empty.")

        if self._validation_method == "sentence":
            return self.validate_each_sentence(value, metadata)
        if self._validation_method == "full":
            return self.validate_full_text(value, metadata)
        raise ValueError("validation_method must be 'sentence' or 'full'.")

    def _inference_local(self, value: str) -> ValidationResult:
        """Local inference method for the toxic language validator."""
        return self.get_toxicity(value)

    def _inference_remote(self, value: str) -> ValidationResult:
        """Remote inference method for the toxic language validator."""
        request_body = {
            "inputs": [
                {
                    "name": "text",
                    "shape": [1],
                    "data": [value],
                    "datatype": "BYTES"
                },
                {
                    "name": "threshold",
                    "shape": [1],
                    "data": [self._threshold],
                    "datatype": "FP32"
                }
            ]
        }
        response = self._hub_inference_request(json.dumps(request_body), self.validation_endpoint)
        if not response or "outputs" not in response:
            raise ValueError("Invalid response from remote inference", response)
        
        outputs = response["outputs"][0]["data"][0]

        return outputs

    def get_error_spans(self, original: str, fixed: str) -> List[ErrorSpan]:
        """Generate error spans to display in failresult (if they exist). Error
        spans show the character level range of text that has failed validation.

        Args:
            original (str): The input string
            fixed (str): The 'validated' output string

        Returns:
            List[ErrorSpan]: A list of ErrorSpans to represent validation failures
            over the character sequence.
        """
        differ = difflib.Differ()
        diffs = list(differ.compare(original, fixed))
        error_spans = []
        if diffs:
            start = None
            end = None
            for i, diff in enumerate(diffs):
                if diff.startswith("- "):
                    if start is None:
                        start = i
                    end = i + 1
                else:
                    if start is not None and end is not None:
                        error_spans.append(
                            ErrorSpan(
                                start=start,
                                end=end,
                                reason=f"Toxic content detected in {start}:{end}",
                            )
                        )
                        start = None
                        end = None

            if start is not None and end is not None:
                error_spans.append(
                    ErrorSpan(
                        start=start,
                        end=end,
                        reason=f"Toxic content detected in {start}:{end}",
                    )
                )

        # Adjust indices to match the original string
        adjusted_spans = []
        original_index = 0
        diff_index = 0
        for span in error_spans:
            while diff_index < span.start:
                if not diffs[diff_index].startswith("+ "):
                    original_index += 1
                diff_index += 1
            start = original_index
            while diff_index < span.end:
                if not diffs[diff_index].startswith("+ "):
                    original_index += 1
                diff_index += 1
            adjusted_spans.append(
                ErrorSpan(
                    start=start,
                    end=original_index,
                    reason=span.reason.replace(str(span.start), str(start)).replace(
                        str(span.end), str(original_index)
                    ),
                )
            )

        return adjusted_spans<|MERGE_RESOLUTION|>--- conflicted
+++ resolved
@@ -116,23 +116,6 @@
     ) -> ValidationResult:
         sentences = nltk.sent_tokenize(value)
 
-<<<<<<< HEAD
-        toxic_sentences = []
-        non_toxic_sentences = []
-
-        for sentence in sentences:
-            if sentence:
-                pred_labels = self._inference(sentence)
-                if pred_labels:
-                    toxic_sentences.append(sentence)
-                else:
-                    non_toxic_sentences.append(sentence)
-
-        if toxic_sentences:
-            fixed_text = " ".join(non_toxic_sentences)
-            error_spans = self.get_error_spans(value, fixed_text)
-            toxic_sentences_text = "\n- ".join(toxic_sentences)
-=======
         unsupported_sentences, supported_sentences = [], []
         error_spans: List[ErrorSpan] = []
         char_index = 0
@@ -154,21 +137,15 @@
 
         if unsupported_sentences:
             unsupported_sentences_text = "- " + "\n- ".join(unsupported_sentences)
->>>>>>> c55f9592
+
             return FailResult(
                 metadata=metadata,
                 error_message=(
                     f"The following sentences in your response "
                     "were found to be toxic:\n"
-<<<<<<< HEAD
-                    f"\n{toxic_sentences_text}"
-                ),
-                fix_value=fixed_text,
-=======
                     f"\n{unsupported_sentences_text}"
                 ),
                 fix_value="\n".join(supported_sentences),
->>>>>>> c55f9592
                 error_spans=error_spans,
             )
         return PassResult(metadata=metadata)
@@ -178,15 +155,6 @@
     ) -> ValidationResult:
         pred_labels = self._inference(value)
         if pred_labels:
-<<<<<<< HEAD
-            error_spans = [
-                ErrorSpan(
-                    start=0,
-                    end=len(value),
-                    reason=f"Toxic content detected: {', '.join(pred_labels)}",
-                )
-            ]
-=======
             sentences = nltk.sent_tokenize(value)
             error_spans = []
             char_index = 0
@@ -201,7 +169,6 @@
                     )
                 char_index += len(sentence) + 1 
 
->>>>>>> c55f9592
             return FailResult(
                 metadata=metadata,
                 error_message=(
